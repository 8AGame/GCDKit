--- conflicted
+++ resolved
@@ -9,10 +9,7 @@
 
     s.ios.deployment_target = "8.0"
     s.osx.deployment_target = "10.10"
-<<<<<<< HEAD
-=======
     s.watchos.deployment_target = "2.0"
->>>>>>> 5820da79
 
     s.source_files = "GCDKit", "GCDKit/**/*.{swift}"
     s.frameworks = "Foundation"
